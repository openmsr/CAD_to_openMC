--- conflicted
+++ resolved
@@ -506,26 +506,16 @@
 
         self.merged = cq.Compound(bldr.Shape())
 
-<<<<<<< HEAD
-        return merged
-
-=======
         return self.merged
     
->>>>>>> 4b26bcad
     def export_h5m(self, merge_surfaces=False):
         pass
 
     def import_from_step(self,filename="in.step"):
         """Import geometry to the shape list through ocp/occt from the
            given filename"""
-<<<<<<< HEAD
-
-    def gmsh_init(self,brep_fn="gemetry.brep",samples=20, min_mesh_size=0.1, max_mesh_size=10,volumes_with_tags=None, mesh_algorithm=1, threads=None):
-=======
          
     def gmsh_init(self,brep_fn="gemetry.brep",samples=20, min_mesh_size=0.1, max_mesh_size=10, mesh_algorithm=1, threads=None):
->>>>>>> 4b26bcad
         gmsh.initialize()
         if (self.verbose>1):
             gmsh.option.setNumber("General.Terminal",1)
